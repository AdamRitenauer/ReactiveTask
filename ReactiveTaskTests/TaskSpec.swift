--- conflicted
+++ resolved
@@ -51,33 +51,19 @@
 		}
 
 		it("should launch a task that writes to stderr") {
-			let aggregated = NSMutableData()
+			var aggregated = Data()
 			let result = launchTask(Task("/usr/bin/stat", arguments: [ "not-a-real-file" ]))
-<<<<<<< HEAD
-				.reduce(Data()) { aggregated, event in
-					var mutableData = aggregated
+				.reduce(aggregated) { _, event in
 					if case let .standardError(data) = event {
-						mutableData.append(data)
-=======
-				.reduce(aggregated) { aggregated, event in
-					if case let .StandardError(data) = event {
-						aggregated.appendData(data)
->>>>>>> 26676798
+						aggregated.append(data)
 					}
-
-					return mutableData
+					return aggregated
 				}
 				.single()
 
 			expect(result).notTo(beNil())
-<<<<<<< HEAD
-			if let data = result?.value {
-				expect(String(data: data, encoding: .utf8)).to(equal("stat: not-a-real-file: stat: No such file or directory\n"))
-			}
-=======
 			expect(result?.error).notTo(beNil())
-			expect(NSString(data: aggregated, encoding: NSUTF8StringEncoding)).to(equal("stat: not-a-real-file: stat: No such file or directory\n"))
->>>>>>> 26676798
+			expect(String(data: aggregated, encoding: .utf8)).to(equal("stat: not-a-real-file: stat: No such file or directory\n"))
 		}
 
 		it("should launch a task with standard input") {
