//
//  Task.swift
//  ReactiveTask
//
//  Created by Justin Spahr-Summers on 2014-10-10.
//  Copyright (c) 2014 Carthage. All rights reserved.
//

import Foundation
import ReactiveCocoa
import Result

/// Describes how to execute a shell command.
public struct Task {
	/// The path to the executable that should be launched.
	public var launchPath: String

	/// Any arguments to provide to the executable.
	public var arguments: [String]

	/// The path to the working directory in which the process should be
	/// launched.
	///
	/// If nil, the launched task will inherit the working directory of its
	/// parent.
	public var workingDirectoryPath: String?

	/// Environment variables to set for the launched process.
	///
	/// If nil, the launched task will inherit the environment of its parent.
	public var environment: [String: String]?

	public init(_ launchPath: String, arguments: [String] = [], workingDirectoryPath: String? = nil, environment: [String: String]? = nil) {
		self.launchPath = launchPath
		self.arguments = arguments
		self.workingDirectoryPath = workingDirectoryPath
		self.environment = environment
	}
	
	/// A GCD group which to wait completion
	private static let group = DispatchGroup()
	
	/// wait for all task termination
	public static func waitForAllTaskTermination() {
		let _ = Task.group.wait(timeout: DispatchTime.distantFuture)
	}
}

private extension String {
	var escaped: String {
		if rangeOfCharacterFromSet(.whitespaceCharacterSet()) != nil {
			return "\"\(self)\""
		} else {
			return self
		}
	}
}

extension Task: CustomStringConvertible {
	public var description: String {
<<<<<<< HEAD
		return "\(launchPath) \(arguments.joined(separator: " "))"
=======
		return "\(launchPath) \(arguments.map { $0.escaped }.joinWithSeparator(" "))"
>>>>>>> cc4b2e2f
	}
}

extension Task: Hashable {
	public var hashValue: Int {
		var result = launchPath.hashValue ^ (workingDirectoryPath?.hashValue ?? 0)
		for argument in arguments {
			result ^= argument.hashValue
		}
		for (key, value) in environment ?? [:] {
			result ^= key.hashValue ^ value.hashValue
		}
		return result
	}
}

private func ==<Key: Equatable, Value: Equatable>(lhs: [Key: Value]?, rhs: [Key: Value]?) -> Bool {
	switch (lhs, rhs) {
	case let (lhs?, rhs?):
		return lhs == rhs
		
	case (.none, .none):
		return true
		
	default:
		return false
	}
}

public func ==(lhs: Task, rhs: Task) -> Bool {
	return lhs.launchPath == rhs.launchPath && lhs.arguments == rhs.arguments && lhs.workingDirectoryPath == rhs.workingDirectoryPath && lhs.environment == rhs.environment
}

/// A private class used to encapsulate a Unix pipe.
private final class Pipe {
	typealias ReadProducer = SignalProducer<Data, TaskError>

	/// The file descriptor for reading data.
	let readFD: Int32

	/// The file descriptor for writing data.
	let writeFD: Int32

	/// A GCD queue upon which to deliver I/O callbacks.
	let queue: DispatchQueue
	
	/// A GCD group which to wait completion
	let group: DispatchGroup

	/// Creates an NSFileHandle corresponding to the `readFD`. The file handle
	/// will not automatically close the descriptor.
	var readHandle: FileHandle {
		return FileHandle(fileDescriptor: readFD, closeOnDealloc: false)
	}

	/// Creates an NSFileHandle corresponding to the `writeFD`. The file handle
	/// will not automatically close the descriptor.
	var writeHandle: FileHandle {
		return FileHandle(fileDescriptor: writeFD, closeOnDealloc: false)
	}

	/// Initializes a pipe object using existing file descriptors.
	init(readFD: Int32, writeFD: Int32, queue: DispatchQueue, group: DispatchGroup) {
		precondition(readFD >= 0)
		precondition(writeFD >= 0)

		self.readFD = readFD
		self.writeFD = writeFD
		self.queue = queue
		self.group = group
	}

	/// Instantiates a new descriptor pair.
	class func create(_ queue: DispatchQueue, _ group: DispatchGroup) -> Result<Pipe, TaskError> {
		var fildes: [Int32] = [ 0, 0 ]
		if pipe(&fildes) == 0 {
			return .success(self.init(readFD: fildes[0], writeFD: fildes[1], queue: queue, group: group))
		} else {
			return .failure(.posixError(errno))
		}
	}

	/// Closes both file descriptors of the receiver.
	func closePipe() {
		close(readFD)
		close(writeFD)
	}

	/// Creates a signal that will take ownership of the `readFD` using
	/// dispatch_io, then read it to completion.
	///
	/// After starting the returned producer, `readFD` should not be used
	/// anywhere else, as it may close unexpectedly.
	func transferReadsToProducer() -> ReadProducer {
		return SignalProducer { observer, disposable in
			self.group.enter()
			let channel = DispatchIO(type: .stream, fileDescriptor: self.readFD, queue: self.queue) { error in
				if error == 0 {
					observer.sendCompleted()
				} else if error == ECANCELED {
					observer.sendInterrupted()
				} else {
					observer.sendFailed(.posixError(error))
				}

				close(self.readFD)
				self.group.leave()
			}

			channel.setLimit(lowWater: 1)
			channel.read(offset: 0, length: Int.max, queue: self.queue) { (done, dispatchData, error) in
				if let dispatchData = dispatchData {
					let bytes = UnsafeMutablePointer<UInt8>(allocatingCapacity: dispatchData.count)
					dispatchData.copyBytes(to: bytes, count: dispatchData.count)
					let data = Data(bytes: bytes, count: dispatchData.count)
					observer.sendNext(data)
				}

				if error == ECANCELED {
					observer.sendInterrupted()
				} else if error != 0 {
					observer.sendFailed(.posixError(error))
				}

				if done {
					channel.close()
				}
			}

			let _ = disposable.add {
				channel.close(flags: .stop)
			}
		}
	}

	/// Creates a dispatch_io channel for writing all data that arrives on
	/// `signal` into `writeFD`, then closes `writeFD` when the input signal
	/// terminates.
	///
	/// After starting the returned producer, `writeFD` should not be used
	/// anywhere else, as it may close unexpectedly.
	///
	/// Returns a producer that will complete or error.
	func writeDataFromProducer(_ producer: SignalProducer<Data, NoError>) -> SignalProducer<(), TaskError> {
		return SignalProducer { observer, disposable in
			self.group.enter()
			let channel = DispatchIO(type: .stream, fileDescriptor: self.writeFD, queue: self.queue) { error in
				if error == 0 {
					observer.sendCompleted()
				} else if error == ECANCELED {
					observer.sendInterrupted()
				} else {
					observer.sendFailed(.posixError(error))
				}

				close(self.writeFD)
				self.group.leave()
			}

			producer.startWithSignal { signal, producerDisposable in
				disposable.add(producerDisposable)

				signal.observe(Observer(next: { data in
					let bytes = UnsafeMutablePointer<UInt8>(allocatingCapacity: data.count)
					data.copyBytes(to: bytes, count: data.count)
					let buffer = UnsafeBufferPointer(start: bytes, count: data.count)
					let dispatchData = DispatchData(bytesNoCopy: buffer, deallocator: .custom(nil, {}))
					channel.write(offset: 0, data: dispatchData, queue: self.queue) { (done, data, error) in
						if error == ECANCELED {
							observer.sendInterrupted()
						} else if error != 0 {
							observer.sendFailed(.posixError(error))
						}
					}
				}, completed: {
					channel.close()
				}, interrupted: {
					observer.sendInterrupted()
				}))
			}

			let _ = disposable.add {
				channel.close(flags: .stop)
			}
		}
	}
}

public protocol TaskEventType {
	/// The type of value embedded in a `Success` event.
	associatedtype T

	/// The resulting value, if the event is `Success`.
	var value: T? { get }

	/// Maps over the value embedded in a `Success` event.
	func map<U>(_ transform: @noescape(T) -> U) -> TaskEvent<U>

	/// Convenience operator for mapping TaskEvents to SignalProducers.
	func producerMap<U, Error>(_ transform: @noescape(T) -> SignalProducer<U, Error>) -> SignalProducer<TaskEvent<U>, Error>
}

/// Represents events that can occur during the execution of a task that is
/// expected to terminate with a result of type T (upon success).
public enum TaskEvent<T>: TaskEventType {
	/// The task is about to be launched.
	case launch(Task)
	
	/// Some data arrived from the task on `stdout`.
	case standardOutput(Data)

	/// Some data arrived from the task on `stderr`.
	case standardError(Data)

	/// The task exited successfully (with status 0), and value T was produced
	/// as a result.
	case success(T)

	/// The resulting value, if the event is `Success`.
	public var value: T? {
		if case let .success(value) = self {
			return value
		}
		return nil
	}

	/// Maps over the value embedded in a `Success` event.
	public func map<U>(_ transform: @noescape(T) -> U) -> TaskEvent<U> {
		switch self {
		case let .launch(task):
			return .launch(task)

		case let .standardOutput(data):
			return .standardOutput(data)

		case let .standardError(data):
			return .standardError(data)

		case let .success(value):
			return .success(transform(value))
		}
	}

	/// Convenience operator for mapping TaskEvents to SignalProducers.
	public func producerMap<U, Error>(_ transform: @noescape(T) -> SignalProducer<U, Error>) -> SignalProducer<TaskEvent<U>, Error> {
		switch self {
		case let .launch(task):
			return .init(value: .launch(task))
			
		case let .standardOutput(data):
			return .init(value: .standardOutput(data))

		case let .standardError(data):
			return .init(value: .standardError(data))

		case let .success(value):
			return transform(value).map(TaskEvent<U>.success)
		}
	}
}

public func == <T: Equatable>(lhs: TaskEvent<T>, rhs: TaskEvent<T>) -> Bool {
	switch (lhs, rhs) {
	case let (.launch(left), .launch(right)):
		return left == right
	
	case let (.standardOutput(left), .standardOutput(right)):
		return left == right
	
	case let (.standardError(left), .standardError(right)):
		return left == right
	
	case let (.success(left), .success(right)):
		return left == right
	
	default:
		return false
	}
}

extension TaskEvent: CustomStringConvertible {
	public var description: String {
		func dataDescription(_ data: Data) -> String {
			return String(data: data, encoding: .utf8) ?? data.description
		}

		switch self {
		case let .launch(task):
			return "launch: \(task)"
			
		case let .standardOutput(data):
			return "stdout: " + dataDescription(data)

		case let .standardError(data):
			return "stderr: " + dataDescription(data)

		case let .success(value):
			return "success(\(value))"
		}
	}
}

extension SignalProducer where Value: TaskEventType {
	/// Maps the values inside a stream of TaskEvents into new SignalProducers.
	public func flatMapTaskEvents<U>(_ strategy: FlattenStrategy, transform: (Value.T) -> SignalProducer<U, Error>) -> SignalProducer<TaskEvent<U>, Error> {
		return self.flatMap(strategy) { taskEvent in
			return taskEvent.producerMap(transform)
		}
	}
	
	/// Ignores incremental standard output and standard error data from the given
	/// task, sending only a single value with the final, aggregated result.
	public func ignoreTaskData() -> SignalProducer<Value.T, Error> {
		return lift { $0.ignoreTaskData() }
	}
}

extension Signal where Value: TaskEventType {
	/// Ignores incremental standard output and standard error data from the given
	/// task, sending only a single value with the final, aggregated result.
	public func ignoreTaskData() -> Signal<Value.T, Error> {
		return self
			.map { event in
				return event.value
			}
			.ignoreNil()
	}
}

/// Launches a new shell task.
///
/// - Parameters:
///   - task:          The task to launch.
///   - standardInput: Data to stream to standard input of the launched process. If nil, stdin will
///                    be inherited from the parent process.
///
/// - Returns: A producer that will launch the task when started, then send
/// `TaskEvent`s as execution proceeds.
//TODO: Swift 3 API guidelines?
public func launchTask(_ task: Task, standardInput: SignalProducer<Data, NoError>? = nil) -> SignalProducer<TaskEvent<Data>, TaskError> {
	return SignalProducer { observer, disposable in
		let queue = DispatchQueue(label: task.description, attributes: .serial)
		let group = Task.group

		let rawTask = Foundation.Task()
		rawTask.launchPath = task.launchPath
		rawTask.arguments = task.arguments

		if let cwd = task.workingDirectoryPath {
			rawTask.currentDirectoryPath = cwd
		}

		if let env = task.environment {
			rawTask.environment = env
		}

		var stdinProducer: SignalProducer<(), TaskError> = .empty

		if let input = standardInput {
			switch Pipe.create(queue, group) {
			case let .success(pipe):
				rawTask.standardInput = pipe.readHandle

				stdinProducer = pipe.writeDataFromProducer(input).on(started: {
					close(pipe.readFD)
				})

			case let .failure(error):
				observer.sendFailed(error)
				return
			}
		}

		SignalProducer(result: Pipe.create(queue, group) &&& Pipe.create(queue, group))
			.flatMap(.merge) { stdoutPipe, stderrPipe -> SignalProducer<TaskEvent<Data>, TaskError> in
				let stdoutProducer = stdoutPipe.transferReadsToProducer()
				let stderrProducer = stderrPipe.transferReadsToProducer()

				enum Aggregation {
					case value(Data)
					case failed(TaskError)
					case interrupted

					var producer: Pipe.ReadProducer {
						switch self {
						case let .value(data):
							return .init(value: data)
						case let .failed(error):
							return .init(error: error)
						case .interrupted:
							return SignalProducer { observer, _ in
								observer.sendInterrupted()
							}
						}
					}
				}

				return SignalProducer { observer, disposable in
					func startAggregating(_ producer: Pipe.ReadProducer) -> Pipe.ReadProducer {
						let aggregated = MutableProperty<Aggregation?>(nil)

						producer.startWithSignal { signal, signalDisposable in
							disposable += signalDisposable

							var aggregate = Data()
							signal.observe(Observer(next: { data in
								observer.sendNext(.standardOutput(data))
								aggregate.append(data)
							}, failed: { error in
								observer.sendFailed(error)
								aggregated.value = .failed(error)
							}, completed: {
								aggregated.value = .value(aggregate)
							}, interrupted: {
								aggregated.value = .interrupted
							}))
						}

						return aggregated.producer
							.ignoreNil()
							.flatMap(.concat) { $0.producer }
					}

					let stdoutAggregated = startAggregating(stdoutProducer)
					let stderrAggregated = startAggregating(stderrProducer)

					rawTask.standardOutput = stdoutPipe.writeHandle
					rawTask.standardError = stderrPipe.writeHandle

					group.enter()
					rawTask.terminationHandler = { nstask in
						let terminationStatus = nstask.terminationStatus
						if terminationStatus == EXIT_SUCCESS {
							// Wait for stderr to finish, then pass
							// through stdout.
							disposable += stderrAggregated
								.then(stdoutAggregated)
								.map(TaskEvent.success)
								.start(observer)
						} else {
							// Wait for stdout to finish, then pass
							// through stderr.
							disposable += stdoutAggregated
								.then(stderrAggregated)
								.flatMap(.concat) { data -> SignalProducer<TaskEvent<Data>, TaskError> in
									let errorString = (data.count > 0 ? String(data: data, encoding: .utf8) : nil)
									return SignalProducer(error: .shellTaskFailed(task, exitCode: terminationStatus, standardError: errorString))
								}
								.start(observer)
						}
						group.leave()
					}
					
					observer.sendNext(.launch(task))
					rawTask.launch()
					close(stdoutPipe.writeFD)
					close(stderrPipe.writeFD)

					stdinProducer.startWithSignal { signal, signalDisposable in
						disposable += signalDisposable
					}

					let _ = disposable.add {
						rawTask.terminate()
					}
				}
			}
			.startWithSignal { signal, taskDisposable in
				disposable.add(taskDisposable)
				signal.observe(observer)
			}
	}
}<|MERGE_RESOLUTION|>--- conflicted
+++ resolved
@@ -48,7 +48,7 @@
 
 private extension String {
 	var escaped: String {
-		if rangeOfCharacterFromSet(.whitespaceCharacterSet()) != nil {
+		if rangeOfCharacter(from: .whitespaces) != nil {
 			return "\"\(self)\""
 		} else {
 			return self
@@ -58,11 +58,7 @@
 
 extension Task: CustomStringConvertible {
 	public var description: String {
-<<<<<<< HEAD
-		return "\(launchPath) \(arguments.joined(separator: " "))"
-=======
-		return "\(launchPath) \(arguments.map { $0.escaped }.joinWithSeparator(" "))"
->>>>>>> cc4b2e2f
+		return "\(launchPath) \(arguments.map { $0.escaped }.joined(separator: " "))"
 	}
 }
 
